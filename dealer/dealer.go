--- conflicted
+++ resolved
@@ -237,26 +237,15 @@
 				return d.connect(_ctx)
 			}, backoff.WithContext(backoff.NewExponentialBackOff(), _ctx))
 
-<<<<<<< HEAD
 			if _ctx.Err() != nil {
 				break
-			}
+		} else {
 
 			if err != nil {
 				d.log.WithError(err).Errorf("failed reconnecting dealer, bye bye")
 				log.Exit(1)
 			}
-=======
-			// something went very wrong, give up
-			d.Close()
-		} else {
-			d.connMu.Unlock()
-
-			// reconnection was successful, do not close receivers
-			return
-		}
-	}
->>>>>>> b4a9dd9c
+	}
 
 			d.lastPongLock.Lock()
 			d.lastPong = time.Now()
