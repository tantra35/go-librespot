*.iml
/.idea

/config.yml
/credentials.json
/state.json
<<<<<<< HEAD
.gocache
.vagrant
.vscode
=======
/lockfile

>>>>>>> b4a9dd9c
/dist<|MERGE_RESOLUTION|>--- conflicted
+++ resolved
@@ -4,12 +4,8 @@
 /config.yml
 /credentials.json
 /state.json
-<<<<<<< HEAD
 .gocache
 .vagrant
 .vscode
-=======
-/lockfile
-
->>>>>>> b4a9dd9c
-/dist+/dist
+/lockfile