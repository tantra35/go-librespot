package main

import (
	"context"
	"encoding/hex"
	"encoding/json"
	"errors"
	"fmt"
	"math"
	"net/http"
	"os"
	"path/filepath"
	"strings"
	"sync"
	"time"

	librespot "github.com/devgianlu/go-librespot"

	"github.com/devgianlu/go-librespot/apresolve"
	"github.com/devgianlu/go-librespot/player"
	devicespb "github.com/devgianlu/go-librespot/proto/spotify/connectstate/devices"
	"github.com/devgianlu/go-librespot/session"
	"github.com/devgianlu/go-librespot/zeroconf"
	"github.com/gofrs/flock"
	log "github.com/sirupsen/logrus"
	"golang.org/x/exp/rand"

	"github.com/knadh/koanf/v2"
	flag "github.com/spf13/pflag"

	"github.com/knadh/koanf/parsers/yaml"
	"github.com/knadh/koanf/providers/confmap"
	"github.com/knadh/koanf/providers/file"
	"github.com/knadh/koanf/providers/posflag"
)

var errAlreadyRunning = errors.New("go-librespot is already running")

type App struct {
	log librespot.Logger
	cfg *Config

	client *http.Client

	resolver *apresolve.ApResolver

	deviceId    string
	deviceType  devicespb.DeviceType
	clientToken string
	state       *AppState
	stateLock   sync.Mutex

	server   ApiServer
	logoutCh chan *AppPlayer
}

func parseDeviceType(val string) (devicespb.DeviceType, error) {
	valEnum, ok := devicespb.DeviceType_value[strings.ToUpper(val)]
	if !ok {
		return 0, fmt.Errorf("invalid device type: %s", val)
	}

	return devicespb.DeviceType(valEnum), nil
}

func NewApp(cfg *Config) (app *App, err error) {
	app = &App{cfg: cfg, logoutCh: make(chan *AppPlayer)}

	app.log = &LogrusAdapter{log.NewEntry(log.StandardLogger())}
	app.client = &http.Client{}

	app.deviceType, err = parseDeviceType(cfg.DeviceType)
	if err != nil {
		return nil, err
	}

	if err := app.readAppState(); err != nil {
		return nil, err
	}

	app.resolver = apresolve.NewApResolver(app.log, app.client)

	if cfg.DeviceId != "" {
		// Use configured device ID.
		app.deviceId = cfg.DeviceId
	} else if app.state.DeviceId != "" {
		// Use device ID generated in a previous run.
		app.deviceId = app.state.DeviceId
	} else {
		// Generate a new device ID.
		deviceIdBytes := make([]byte, 20)
		_, _ = rand.Read(deviceIdBytes)
		app.deviceId = hex.EncodeToString(deviceIdBytes)
		log.Infof("generated new device id: %s", app.deviceId)

		// Save device ID so we can reuse it next time.
		app.state.DeviceId = app.deviceId
		err := app.writeAppState()
		if err != nil {
			return nil, err
		}
	}

	if cfg.ClientToken != "" {
		app.clientToken = cfg.ClientToken
	}

	return app, nil
}

func (app *App) newAppPlayer(ctx context.Context, creds any) (_ *AppPlayer, err error) {
	appPlayer := &AppPlayer{
		app:          app,
		stopCh:       make(chan struct{}),
		logoutCh:     app.logoutCh,
		countryCode:  new(string),
		volumeUpdate: make(chan float32, 10),
	}

	// start a dummy timer for prefetching next media
	appPlayer.prefetchTimer = time.AfterFunc(time.Duration(math.MaxInt64), appPlayer.prefetchNext)

	if appPlayer.sess, err = session.NewSessionFromOptions(ctx, &session.Options{
		Log:         app.log,
		DeviceType:  app.deviceType,
		DeviceId:    app.deviceId,
		ClientToken: app.clientToken,
		Resolver:    app.resolver,
		Client:      app.client,
		Credentials: creds,
	}); err != nil {
		return nil, err
	}

	appPlayer.initState()

	if appPlayer.player, err = player.NewPlayer(&player.Options{
		Spclient: appPlayer.sess.Spclient(),
		AudioKey: appPlayer.sess.AudioKey(),
		Log:      app.log,

		NormalisationEnabled: !app.cfg.NormalisationDisabled,
		NormalisationPregain: app.cfg.NormalisationPregain,

		CountryCode: appPlayer.countryCode,

		AudioBackend:     app.cfg.AudioBackend,
		AudioDevice:      app.cfg.AudioDevice,
		MixerDevice:      app.cfg.MixerDevice,
		MixerControlName: app.cfg.MixerControlName,

		AudioBufferTime:  app.cfg.AudioBufferTime,
		AudioPeriodCount: app.cfg.AudioPeriodCount,

		ExternalVolume: app.cfg.ExternalVolume,
		VolumeUpdate:   appPlayer.volumeUpdate,

		AudioOutputPipe:       app.cfg.AudioOutputPipe,
		AudioOutputPipeFormat: app.cfg.AudioOutputPipeFormat,
	},
	); err != nil {
		return nil, fmt.Errorf("failed initializing player: %w", err)
	}

	return appPlayer, nil
}

func (app *App) Zeroconf(ctx context.Context) error {
	return app.withAppPlayer(ctx, func(ctx context.Context) (*AppPlayer, error) {
		if app.cfg.Credentials.Zeroconf.PersistCredentials && len(app.state.Credentials.Data) > 0 {
			log.WithField("username", app.state.Credentials.Username).Infof("loading previously persisted zeroconf credentials")
			return app.newAppPlayer(ctx, session.StoredCredentials{
				Username: app.state.Credentials.Username,
				Data:     app.state.Credentials.Data,
			})
		}

		return nil, nil
	})
}

func (app *App) SpotifyToken(ctx context.Context, username, token string) error {
	return app.withCredentials(ctx, session.SpotifyTokenCredentials{Username: username, Token: token})
}

func (app *App) Interactive(ctx context.Context, callbackPort int) error {
	return app.withCredentials(ctx, session.InteractiveCredentials{CallbackPort: callbackPort})
}

func (app *App) withCredentials(ctx context.Context, creds any) (err error) {
	return app.withAppPlayer(ctx, func(ctx context.Context) (*AppPlayer, error) {
		if len(app.state.Credentials.Data) > 0 {
			return app.newAppPlayer(ctx, session.StoredCredentials{
				Username: app.state.Credentials.Username,
				Data:     app.state.Credentials.Data,
			})
		} else {
			appPlayer, err := app.newAppPlayer(ctx, creds)
			if err != nil {
				return nil, err
			}

			// store credentials outside this context in case we get called again
			app.state.Credentials.Username = appPlayer.sess.Username()
			app.state.Credentials.Data = appPlayer.sess.StoredCredentials()

			err = app.writeAppState()
			if err != nil {
				return nil, err
			}

			log.Debugf("stored credentials for %s", appPlayer.sess.Username())
			return appPlayer, nil
		}
	})
}

func (app *App) withAppPlayer(ctx context.Context, appPlayerFunc func(context.Context) (*AppPlayer, error)) (err error) {
	// if zeroconf is disabled, there is not much we need to do
	if !app.cfg.ZeroconfEnabled {
		appPlayer, err := appPlayerFunc(ctx)
		if err != nil {
			return err
		} else if appPlayer == nil {
			panic("zeroconf is disabled and no credentials are present")
		}

		appPlayer.Run(ctx, app.server.Receive())
		return nil
	}

	// pre fetch resolver endpoints
	if err := app.resolver.FetchAll(ctx); err != nil {
		return fmt.Errorf("failed getting endpoints from resolver: %w", err)
	}

	// start zeroconf server and dispatch
<<<<<<< HEAD
	z, err := zeroconf.NewZeroconf(app.log, app.cfg.ZeroconfPort, app.cfg.DeviceName, app.deviceId, app.deviceType, app.cfg.InterfacesToAdvertise)
=======
	z, err := zeroconf.NewZeroconf(app.log, app.cfg.ZeroconfPort, app.cfg.DeviceName, app.deviceId, app.deviceType, app.cfg.ZeroconfInterfacesToAdvertise)
>>>>>>> 57ffceb3
	if err != nil {
		return fmt.Errorf("failed initializing zeroconf: %w", err)
	}

	currentPlayer, err := appPlayerFunc(ctx)
	if err != nil {
		return err
	}

	// set current player to the provided one if we have it
	if currentPlayer != nil {
		log.Debugf("initializing zeroconf session, username: %s", currentPlayer.sess.Username())

		go currentPlayer.Run(ctx, app.server.Receive())

		// let zeroconf know that we already have a user
		z.SetCurrentUser(currentPlayer.sess.Username())
	}

	// listen for logout events and unset session when that happens
	go func() {
		for p := range app.logoutCh {
			// check that the logout request is for the current player
			if p != currentPlayer {
				continue
			}

			currentPlayer.Close()
			currentPlayer = nil

			// restore the session if there is one.
			// we will restore the session even if it's for the same user, but it shouldn't be an issue
			newAppPlayer, err := appPlayerFunc(ctx)
			if err != nil {
				log.WithError(err).Errorf("failed restoring session after logout")
			} else if newAppPlayer == nil {
				// unset the zeroconf user
				z.SetCurrentUser("")
			} else {
				// first create the channel and then assign the current session
				currentPlayer = newAppPlayer

				go newAppPlayer.Run(ctx, app.server.Receive())

				// let zeroconf know that we already have a user
				z.SetCurrentUser(newAppPlayer.sess.Username())

				app.log.Debugf("restored session after logout, username: %s", currentPlayer.sess.Username())
			}
		}
	}()

	return z.Serve(func(req zeroconf.NewUserRequest) bool {
		if currentPlayer != nil {
			currentPlayer.Close()
			currentPlayer = nil

			// no need to unset the zeroconf user here as the new one will overwrite it anyway
		}

		newAppPlayer, err := app.newAppPlayer(ctx, session.BlobCredentials{
			Username: req.Username,
			Blob:     req.AuthBlob,
		})
		if err != nil {
			app.log.WithError(err).Errorf("failed creating new session for %s from %s", req.Username, req.DeviceName)
			return false
		}

		// first create the channel and then assign the current session
		currentPlayer = newAppPlayer

		if app.cfg.Credentials.Zeroconf.PersistCredentials {
			app.state.Credentials.Username = newAppPlayer.sess.Username()
			app.state.Credentials.Data = newAppPlayer.sess.StoredCredentials()

			err = app.writeAppState()
			if err != nil {
				log.WithError(err).Errorf("failed persisting zeroconf credentials")
			}

			app.log.WithField("username", newAppPlayer.sess.Username()).Debugf("persisted zeroconf credentials")
		}

		go newAppPlayer.Run(ctx, app.server.Receive())
		return true
	})
}

type Config struct {
	ConfigDir string `koanf:"config_dir"`

	// We need to keep this object around, otherwise it gets GC'd and the
	// finalizer will run, probably closing the lock.
	configLock *flock.Flock

<<<<<<< HEAD
	LogLevel              log.Level `koanf:"log_level"`
	DeviceId              string    `koanf:"device_id"`
	DeviceName            string    `koanf:"device_name"`
	DeviceType            string    `koanf:"device_type"`
	ClientToken           string    `koanf:"client_token"`
	AudioBackend          string    `koanf:"audio_backend"`
	AudioDevice           string    `koanf:"audio_device"`
	MixerDevice           string    `koanf:"mixer_device"`
	MixerControlName      string    `koanf:"mixer_control_name"`
	AudioBufferTime       int       `koanf:"audio_buffer_time"`
	AudioPeriodCount      int       `koanf:"audio_period_count"`
	AudioOutputPipe       string    `koanf:"audio_output_pipe"`
	AudioOutputPipeFormat string    `koanf:"audio_output_pipe_format"`
	Bitrate               int       `koanf:"bitrate"`
	VolumeSteps           uint32    `koanf:"volume_steps"`
	InitialVolume         uint32    `koanf:"initial_volume"`
	NormalisationDisabled bool      `koanf:"normalisation_disabled"`
	NormalisationPregain  float32   `koanf:"normalisation_pregain"`
	ExternalVolume        bool      `koanf:"external_volume"`
	ZeroconfEnabled       bool      `koanf:"zeroconf_enabled"`
	ZeroconfPort          int       `koanf:"zeroconf_port"`
	DisableAutoplay       bool      `koanf:"disable_autoplay"`
	InterfacesToAdvertise []string  `koanf:"interfaces_to_advertise"`
	Server                struct {
=======
	LogLevel                      log.Level `koanf:"log_level"`
	DeviceId                      string    `koanf:"device_id"`
	DeviceName                    string    `koanf:"device_name"`
	DeviceType                    string    `koanf:"device_type"`
	ClientToken                   string    `koanf:"client_token"`
	AudioBackend                  string    `koanf:"audio_backend"`
	AudioDevice                   string    `koanf:"audio_device"`
	MixerDevice                   string    `koanf:"mixer_device"`
	MixerControlName              string    `koanf:"mixer_control_name"`
	AudioBufferTime               int       `koanf:"audio_buffer_time"`
	AudioPeriodCount              int       `koanf:"audio_period_count"`
	AudioOutputPipe               string    `koanf:"audio_output_pipe"`
	AudioOutputPipeFormat         string    `koanf:"audio_output_pipe_format"`
	Bitrate                       int       `koanf:"bitrate"`
	VolumeSteps                   uint32    `koanf:"volume_steps"`
	InitialVolume                 uint32    `koanf:"initial_volume"`
	NormalisationDisabled         bool      `koanf:"normalisation_disabled"`
	NormalisationPregain          float32   `koanf:"normalisation_pregain"`
	ExternalVolume                bool      `koanf:"external_volume"`
	ZeroconfEnabled               bool      `koanf:"zeroconf_enabled"`
	ZeroconfPort                  int       `koanf:"zeroconf_port"`
	DisableAutoplay               bool      `koanf:"disable_autoplay"`
	ZeroconfInterfacesToAdvertise []string  `koanf:"zeroconf_interfaces_to_advertise"`
	Server                        struct {
>>>>>>> 57ffceb3
		Enabled     bool   `koanf:"enabled"`
		Address     string `koanf:"address"`
		Port        int    `koanf:"port"`
		AllowOrigin string `koanf:"allow_origin"`
		CertFile    string `koanf:"cert_file"`
		KeyFile     string `koanf:"key_file"`
	} `koanf:"server"`
	Credentials struct {
		Type        string `koanf:"type"`
		Interactive struct {
			CallbackPort int `koanf:"callback_port"`
		} `koanf:"interactive"`
		SpotifyToken struct {
			Username    string `koanf:"username"`
			AccessToken string `koanf:"access_token"`
		} `koanf:"spotify_token"`
		Zeroconf struct {
			PersistCredentials bool `koanf:"persist_credentials"`
		} `koanf:"zeroconf"`
	} `koanf:"credentials"`
}

func loadConfig(cfg *Config) error {
	f := flag.NewFlagSet("config", flag.ContinueOnError)
	f.Usage = func() {
		fmt.Println(f.FlagUsages())
		os.Exit(0)
	}
	userConfigDir, err := os.UserConfigDir()
	if err != nil {
		return err
	}
	defaultConfigDir := filepath.Join(userConfigDir, "go-librespot")
	f.StringVar(&cfg.ConfigDir, "config_dir", defaultConfigDir, "the configuration directory")
	err = f.Parse(os.Args[1:])
	if err != nil {
		return err
	}

	// Make config directory if needed.
	err = os.MkdirAll(cfg.ConfigDir, 0o700)
	if err != nil {
		return fmt.Errorf("failed creating config directory: %w", err)
	}

	// Lock the config directory (to ensure multiple instances won't clobber
	// each others state).
	lockFilePath := filepath.Join(cfg.ConfigDir, "lockfile")
	cfg.configLock = flock.New(lockFilePath)
	if locked, err := cfg.configLock.TryLock(); err != nil {
		return fmt.Errorf("could not lock config directory: %w", err)
	} else if !locked {
		// Lock already taken! Looks like go-librespot is already running.
		return fmt.Errorf("%w (lockfile: %s)", errAlreadyRunning, lockFilePath)
	}

	k := koanf.New(".")

	// load default configuration
	_ = k.Load(confmap.Provider(map[string]interface{}{
		"log_level": log.InfoLevel,

		"device_type": "computer",
		"bitrate":     160,

		"audio_backend":            "alsa",
		"audio_device":             "default",
		"audio_output_pipe_format": "s16le",
		"mixer_control_name":       "Master",

		"volume_steps":   100,
		"initial_volume": 100,

		"credentials.type": "zeroconf",
		"server.address":   "localhost",
	}, "."), nil)

	// load file configuration (if available)
	configPath := cfg.ConfigPath()

	if err := k.Load(file.Provider(configPath), yaml.Parser()); err != nil {
		if !os.IsNotExist(err) {
			return fmt.Errorf("failed reading configuration file: %w", err)
		}
	}

	// load command line configuration
	if err := k.Load(posflag.Provider(f, ".", k), nil); err != nil {
		return fmt.Errorf("failed loading command line configuration: %w", err)
	}

	// unmarshal configuration
	if err := k.Unmarshal("", &cfg); err != nil {
		return fmt.Errorf("failed to unmarshal configuration: %w", err)
	}

	if cfg.DeviceName == "" {
		cfg.DeviceName = "go-librespot"

		hostname, _ := os.Hostname()
		if hostname != "" {
			cfg.DeviceName += " " + hostname
		}
	}

	return nil
}

func (cfg *Config) ConfigPath() string {
	return filepath.Join(cfg.ConfigDir, "config.yml")
}

func (cfg *Config) StatePath() string {
	return filepath.Join(cfg.ConfigDir, "state.json")
}

func (cfg *Config) CredentialsPath() string {
	return filepath.Join(cfg.ConfigDir, "credentials.json")
}

type AppState struct {
	DeviceId    string `json:"device_id"`
	Credentials struct {
		Username string `json:"username"`
		Data     []byte `json:"data"`
	} `json:"credentials"`
}

func (app *App) readAppState() error {
	// Read app state saved in a previous run.
	app.state = &AppState{}
	if content, err := os.ReadFile(app.cfg.StatePath()); err == nil {
		if err := json.Unmarshal(content, &app.state); err != nil {
			return fmt.Errorf("failed unmarshalling state file: %w", err)
		}
		log.Debugf("app state loaded")
	} else {
		log.Debugf("no app state found")
	}

	// Read credentials (old configuration, in credentials.json).
	if app.state.Credentials.Username == "" {
		if content, err := os.ReadFile(app.cfg.CredentialsPath()); err == nil {
			if err := json.Unmarshal(content, &app.state.Credentials); err != nil {
				return fmt.Errorf("failed unmarshalling stored credentials file: %w", err)
			}

			log.Debugf("stored credentials found for %s", app.state.Credentials.Username)
		} else {
			log.Debugf("stored credentials not found")
		}
	}

	return nil
}

func (app *App) writeAppState() error {
	app.stateLock.Lock()
	defer app.stateLock.Unlock()

	content, err := json.MarshalIndent(&app.state, "", "\t")
	if err != nil {
		return fmt.Errorf("failed marshalling app state: %w", err)
	}

	// Create a temporary file, and overwrite the old file.
	// This is a way to atomically replace files.
	// The file is created with mode 0o600 so we don't need to change the mode.
	tmppath := app.cfg.StatePath()
	tmpfile, err := os.CreateTemp(filepath.Dir(tmppath), filepath.Base(tmppath)+".*.tmp")
	if err != nil {
		return fmt.Errorf("failed creating temporary file for app state: %w", err)
	}
	if _, err := tmpfile.Write(content); err != nil {
		return fmt.Errorf("failed writing app state: %w", err)
	}
	if err := os.Rename(tmpfile.Name(), tmppath); err != nil {
		return fmt.Errorf("failed replacing app state file: %w", err)
	}
	return nil
}

func main() {
	rand.Seed(uint64(time.Now().UnixNano()))

	var cfg Config
	if err := loadConfig(&cfg); err != nil {
		if errors.Is(err, errAlreadyRunning) {
			// Print a nice error message instead of a harder-to-read log
			// message.
			fmt.Fprintln(os.Stderr, "could not start:", err)
			os.Exit(1)
		}
		log.WithError(err).Fatal("failed loading config")
	}

	// set log level
	log.SetLevel(cfg.LogLevel)

	log.Infof("running go-librespot %s", librespot.VersionNumberString())

	// create new app
	app, err := NewApp(&cfg)
	if err != nil {
		log.WithError(err).Fatal("failed creating app")
	}

	// create api server if needed
	if cfg.Server.Enabled {
		app.server, err = NewApiServer(app.log, cfg.Server.Address, cfg.Server.Port, cfg.Server.AllowOrigin, cfg.Server.CertFile, cfg.Server.KeyFile)
		if err != nil {
			log.WithError(err).Fatal("failed creating api server")
		}
	} else {
		app.server, _ = NewStubApiServer(app.log)
	}

	ctx := context.TODO()

	switch cfg.Credentials.Type {
	case "zeroconf":
		// ensure zeroconf is enabled
		app.cfg.ZeroconfEnabled = true
		if err := app.Zeroconf(ctx); err != nil {
			log.WithError(err).Fatal("failed running zeroconf")
		}
	case "interactive":
		if err := app.Interactive(ctx, cfg.Credentials.Interactive.CallbackPort); err != nil {
			log.WithError(err).Fatal("failed running with interactive auth")
		}
	case "spotify_token":
		if err := app.SpotifyToken(ctx, cfg.Credentials.SpotifyToken.Username, cfg.Credentials.SpotifyToken.AccessToken); err != nil {
			log.WithError(err).Fatal("failed running with username and spotify token")
		}
	default:
		log.Fatalf("unknown credentials: %s", cfg.Credentials.Type)
	}
}<|MERGE_RESOLUTION|>--- conflicted
+++ resolved
@@ -235,11 +235,7 @@
 	}
 
 	// start zeroconf server and dispatch
-<<<<<<< HEAD
-	z, err := zeroconf.NewZeroconf(app.log, app.cfg.ZeroconfPort, app.cfg.DeviceName, app.deviceId, app.deviceType, app.cfg.InterfacesToAdvertise)
-=======
 	z, err := zeroconf.NewZeroconf(app.log, app.cfg.ZeroconfPort, app.cfg.DeviceName, app.deviceId, app.deviceType, app.cfg.ZeroconfInterfacesToAdvertise)
->>>>>>> 57ffceb3
 	if err != nil {
 		return fmt.Errorf("failed initializing zeroconf: %w", err)
 	}
@@ -336,32 +332,6 @@
 	// finalizer will run, probably closing the lock.
 	configLock *flock.Flock
 
-<<<<<<< HEAD
-	LogLevel              log.Level `koanf:"log_level"`
-	DeviceId              string    `koanf:"device_id"`
-	DeviceName            string    `koanf:"device_name"`
-	DeviceType            string    `koanf:"device_type"`
-	ClientToken           string    `koanf:"client_token"`
-	AudioBackend          string    `koanf:"audio_backend"`
-	AudioDevice           string    `koanf:"audio_device"`
-	MixerDevice           string    `koanf:"mixer_device"`
-	MixerControlName      string    `koanf:"mixer_control_name"`
-	AudioBufferTime       int       `koanf:"audio_buffer_time"`
-	AudioPeriodCount      int       `koanf:"audio_period_count"`
-	AudioOutputPipe       string    `koanf:"audio_output_pipe"`
-	AudioOutputPipeFormat string    `koanf:"audio_output_pipe_format"`
-	Bitrate               int       `koanf:"bitrate"`
-	VolumeSteps           uint32    `koanf:"volume_steps"`
-	InitialVolume         uint32    `koanf:"initial_volume"`
-	NormalisationDisabled bool      `koanf:"normalisation_disabled"`
-	NormalisationPregain  float32   `koanf:"normalisation_pregain"`
-	ExternalVolume        bool      `koanf:"external_volume"`
-	ZeroconfEnabled       bool      `koanf:"zeroconf_enabled"`
-	ZeroconfPort          int       `koanf:"zeroconf_port"`
-	DisableAutoplay       bool      `koanf:"disable_autoplay"`
-	InterfacesToAdvertise []string  `koanf:"interfaces_to_advertise"`
-	Server                struct {
-=======
 	LogLevel                      log.Level `koanf:"log_level"`
 	DeviceId                      string    `koanf:"device_id"`
 	DeviceName                    string    `koanf:"device_name"`
@@ -386,7 +356,6 @@
 	DisableAutoplay               bool      `koanf:"disable_autoplay"`
 	ZeroconfInterfacesToAdvertise []string  `koanf:"zeroconf_interfaces_to_advertise"`
 	Server                        struct {
->>>>>>> 57ffceb3
 		Enabled     bool   `koanf:"enabled"`
 		Address     string `koanf:"address"`
 		Port        int    `koanf:"port"`
