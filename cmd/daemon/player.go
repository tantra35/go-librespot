package main

import (
	"bytes"
	"context"
	"crypto/rand"
	"encoding/base64"
	"encoding/json"
	"encoding/xml"
	"fmt"
	"io"
	"math"
	"strconv"
	"strings"
	"sync"
	"time"

	"google.golang.org/protobuf/proto"

	librespot "github.com/devgianlu/go-librespot"
	"github.com/devgianlu/go-librespot/ap"
	"github.com/devgianlu/go-librespot/dealer"
	"github.com/devgianlu/go-librespot/player"
	connectpb "github.com/devgianlu/go-librespot/proto/spotify/connectstate"
	"github.com/devgianlu/go-librespot/session"
	"github.com/devgianlu/go-librespot/tracks"
	log "github.com/sirupsen/logrus"
)

type AppPlayer struct {
	app  *App
	sess *session.Session

	stopCh   chan struct{}
	logoutCh chan *AppPlayer

	player            *player.Player
	initialVolumeOnce sync.Once
	volumeUpdate      chan float32

	spotConnId string

	prodInfo    *ProductInfo
	countryCode *string

	state           *State
	primaryStream   *player.Stream
	secondaryStream *player.Stream

	prefetchTimer *time.Timer
}

func (p *AppPlayer) handleAccesspointPacket(pktType ap.PacketType, payload []byte) error {
	switch pktType {
	case ap.PacketTypeProductInfo:
		var prod ProductInfo
		if err := xml.Unmarshal(payload, &prod); err != nil {
			return fmt.Errorf("failed umarshalling ProductInfo: %w", err)
		}

		if len(prod.Products) != 1 {
			return fmt.Errorf("invalid ProductInfo")
		}

		p.prodInfo = &prod
		return nil
	case ap.PacketTypeCountryCode:
		*p.countryCode = string(payload)
		return nil
	default:
		return nil
	}
}

func (p *AppPlayer) handleDealerMessage(ctx context.Context, msg *dealer.Message) error {
	if strings.HasPrefix(msg.Uri, "hm://pusher/v1/connections/") {
		p.spotConnId = msg.Headers["Spotify-Connection-Id"]
		p.app.log.Debugf("received connection id: %s...%s", p.spotConnId[:16], p.spotConnId[len(p.spotConnId)-16:])

		// put the initial state
		if err := p.putConnectState(ctx, connectpb.PutStateReason_NEW_DEVICE); err != nil {
			return fmt.Errorf("failed initial state put: %w", err)
		}

		if !p.app.cfg.ExternalVolume && len(p.app.cfg.MixerDevice) == 0 {
			// update initial volume
			p.initialVolumeOnce.Do(func() {
				p.updateVolume(p.app.cfg.InitialVolume * player.MaxStateVolume / p.app.cfg.VolumeSteps)
			})
		}
	} else if strings.HasPrefix(msg.Uri, "hm://connect-state/v1/connect/volume") {
		var setVolCmd connectpb.SetVolumeCommand
		if err := proto.Unmarshal(msg.Payload, &setVolCmd); err != nil {
			return fmt.Errorf("failed unmarshalling SetVolumeCommand: %w", err)
		}

		p.updateVolume(uint32(setVolCmd.Volume))
	} else if strings.HasPrefix(msg.Uri, "hm://connect-state/v1/connect/logout") {
		// this should happen only with zeroconf enabled
<<<<<<< HEAD
		p.app.log.Debugf("requested logout out from %s", p.sess.Username())
		p.logoutCh <- p
=======
		p.app.log.WithField("username", librespot.ObfuscateUsername(p.sess.Username())).
			Debugf("requested logout out")
		p.logout <- p
>>>>>>> b4a9dd9c
	} else if strings.HasPrefix(msg.Uri, "hm://connect-state/v1/cluster") {
		var clusterUpdate connectpb.ClusterUpdate
		if err := proto.Unmarshal(msg.Payload, &clusterUpdate); err != nil {
			return fmt.Errorf("failed unmarshalling ClusterUpdate: %w", err)
		}

		stopBeingActive := p.state.active && clusterUpdate.Cluster.ActiveDeviceId != p.app.deviceId && clusterUpdate.Cluster.PlayerState.Timestamp > p.state.lastTransferTimestamp

		// We are still the active device, do not quit
		if !stopBeingActive {
			return nil
		}

		name := "<unknown>"
		if device := clusterUpdate.Cluster.Device[clusterUpdate.Cluster.ActiveDeviceId]; device != nil {
			name = device.Name
		}
		p.app.log.Infof("playback was transferred to %s", name)

		p.player.Stop()
		p.primaryStream = nil
		p.secondaryStream = nil

		p.state.reset()
		if err := p.putConnectState(ctx, connectpb.PutStateReason_BECAME_INACTIVE); err != nil {
			return fmt.Errorf("failed inactive state put: %w", err)
		}

		p.schedulePrefetchNext()

		if p.app.cfg.ZeroconfEnabled {
			p.logoutCh <- p
		}

		p.app.server.Emit(&ApiEvent{
			Type: ApiEventTypeInactive,
		})
	}

	return nil
}

func (p *AppPlayer) handlePlayerCommand(ctx context.Context, req dealer.RequestPayload) error {
	p.state.lastCommand = &req

	p.app.log.Debugf("handling %s player command from %s", req.Command.Endpoint, req.SentByDeviceId)

	switch req.Command.Endpoint {
	case "transfer":
		if len(req.Command.Data) == 0 {
			p.app.server.Emit(&ApiEvent{
				Type: ApiEventTypeActive,
			})

			return nil
		}

		var transferState connectpb.TransferState
		if err := proto.Unmarshal(req.Command.Data, &transferState); err != nil {
			return fmt.Errorf("failed unmarshalling TransferState: %w", err)
		}
		p.state.lastTransferTimestamp = transferState.Playback.Timestamp

		log.Debugf("[ruslan] tracks.NewTrackListFromContext(ctx, p.app.log, p.sess.Spclient(), transferState.CurrentSession.Context), begin")
		ctxTracks, err := tracks.NewTrackListFromContext(ctx, p.app.log, p.sess.Spclient(), transferState.CurrentSession.Context)
		if err != nil {
			return fmt.Errorf("failed creating track list: %w", err)
		}

		if sessId := transferState.CurrentSession.OriginalSessionId; sessId != nil {
			p.state.player.SessionId = *sessId
		} else {
			sessionId := make([]byte, 16)
			_, _ = rand.Read(sessionId)
			p.state.player.SessionId = base64.StdEncoding.EncodeToString(sessionId)
		}

		p.state.setActive(true)
		p.state.player.IsPlaying = false
		p.state.player.IsBuffering = false
		log.Debugf("[ruslan] tracks.NewTrackListFromContext(ctx, p.app.log, p.sess.Spclient(), transferState.CurrentSession.Context), end")

		// options
		p.state.player.Options = transferState.Options
		pause := transferState.Playback.IsPaused && req.Command.Options.RestorePaused != "resume"
		// playback
		// Note: this sets playback speed to 0 or 1 because that's all we're
		// capable of, depending on whether the playback is paused or not.
		p.state.player.Timestamp = transferState.Playback.Timestamp
		p.state.player.PositionAsOfTimestamp = int64(transferState.Playback.PositionAsOfTimestamp)
		p.state.setPaused(pause)

		// current session
		p.state.player.PlayOrigin = transferState.CurrentSession.PlayOrigin
		p.state.player.PlayOrigin.DeviceIdentifier = req.SentByDeviceId
		p.state.player.ContextUri = transferState.CurrentSession.Context.Uri
		p.state.player.ContextUrl = transferState.CurrentSession.Context.Url
		p.state.player.ContextRestrictions = transferState.CurrentSession.Context.Restrictions
		p.state.player.Suppressions = transferState.CurrentSession.Suppressions

		p.state.player.ContextMetadata = map[string]string{}
		for k, v := range transferState.CurrentSession.Context.Metadata {
			p.state.player.ContextMetadata[k] = v
		}
		for k, v := range ctxTracks.Metadata() {
			p.state.player.ContextMetadata[k] = v
		}

		contextSpotType := librespot.InferSpotifyIdTypeFromContextUri(p.state.player.ContextUri)
		currentTrack := librespot.ContextTrackToProvidedTrack(contextSpotType, transferState.Playback.CurrentTrack)
		if err := ctxTracks.TrySeek(ctx, tracks.ProvidedTrackComparator(contextSpotType, currentTrack)); err != nil {
			return fmt.Errorf("failed seeking to track: %w", err)
		}

		// shuffle the context if needed
		if err := ctxTracks.ToggleShuffle(ctx, transferState.Options.ShufflingContext); err != nil {
			return fmt.Errorf("failed shuffling context")
		}

		// Set queueID to the highest queue ID found in the queue.
		// The UIDs are of the form q0, q1, q2, etc.
		// Spotify apps don't seem to do this (they start again at 0 after
		// transfer), which means that queue IDs get duplicated when tracks are
		// added before and after the transfer and reordering will lead to weird
		// effects. But we can do better :)
		p.state.queueID = 0
		for _, track := range transferState.Queue.Tracks {
			if track.Uid == "" || track.Uid[0] != 'q' {
				continue // not of the "q<number>" format
			}
			n, err := strconv.ParseUint(track.Uid[1:], 10, 64)
			if err != nil {
				continue // not of the "q<number>" format
			}
			p.state.queueID = max(p.state.queueID, n)
		}

		log.Debug("Add Traks to queue begin")

		// add all tracks from queue
		for _, track := range transferState.Queue.Tracks {
			ctxTracks.AddToQueue(track)
		}
		ctxTracks.SetPlayingQueue(transferState.Queue.IsPlayingQueue)

		log.Debug("Add Traks to queue end")

		p.state.tracks = ctxTracks
		p.state.player.Track = ctxTracks.CurrentTrack()
		p.state.player.PrevTracks = ctxTracks.PrevTracks()
		p.state.player.NextTracks = ctxTracks.NextTracks(ctx)
		p.state.player.Index = ctxTracks.Index()

		// load current track into stream
		if err := p.loadCurrentTrack(ctx, pause, true); err != nil {
			return fmt.Errorf("failed loading current track (transfer): %w", err)
		}

		p.app.server.Emit(&ApiEvent{
			Type: ApiEventTypeActive,
		})

		return nil
	case "play":
		p.state.setActive(true)

		p.state.player.PlayOrigin = req.Command.PlayOrigin
		p.state.player.PlayOrigin.DeviceIdentifier = req.SentByDeviceId
		p.state.player.Suppressions = req.Command.Options.Suppressions

		// apply overrides
		if req.Command.Options.PlayerOptionsOverride != nil {
			p.state.player.Options.ShufflingContext = req.Command.Options.PlayerOptionsOverride.ShufflingContext
			p.state.player.Options.RepeatingTrack = req.Command.Options.PlayerOptionsOverride.RepeatingTrack
			p.state.player.Options.RepeatingContext = req.Command.Options.PlayerOptionsOverride.RepeatingContext
		}

		var skipTo skipToFunc
		if len(req.Command.Options.SkipTo.TrackUri) > 0 || len(req.Command.Options.SkipTo.TrackUid) > 0 || req.Command.Options.SkipTo.TrackIndex > 0 {
			index := -1
			skipTo = func(track *connectpb.ContextTrack) bool {
				if len(req.Command.Options.SkipTo.TrackUid) > 0 && req.Command.Options.SkipTo.TrackUid == track.Uid {
					return true
				} else if len(req.Command.Options.SkipTo.TrackUri) > 0 && req.Command.Options.SkipTo.TrackUri == track.Uri {
					return true
					// the following length checks are needed, because the TrackIndex corresponds to an offset relative to the current playlist or album
					// If there are multiple albums in the current context (e.g. when starting from an artists page, the TrackIndex would indicate, that
					// you started the xth track vom the first album, even if you started the xth track from the second or third album etc.)
				} else if req.Command.Options.SkipTo.TrackIndex != 0 && len(req.Command.Options.SkipTo.TrackUri) == 0 && len(req.Command.Options.SkipTo.TrackUid) == 0 {
					index += 1
					return index == req.Command.Options.SkipTo.TrackIndex
				} else {
					return false
				}
			}
		}

		return p.loadContext(ctx, req.Command.Context, skipTo, req.Command.Options.InitiallyPaused, true)
	case "pause":
		return p.pause(ctx)
	case "resume":
		return p.play(ctx)
	case "seek_to":
		var position int64
		if req.Command.Relative == "current" {
			position = p.player.PositionMs() + req.Command.Position
		} else if req.Command.Relative == "beginning" {
			position = req.Command.Position
		} else if req.Command.Relative == "" {
			if pos, ok := req.Command.Value.(float64); ok {
				position = int64(pos)
			} else {
				p.app.log.Warnf("unsupported seek_to position type: %T", req.Command.Value)
				return nil
			}
		} else {
			p.app.log.Warnf("unsupported seek_to relative position: %s", req.Command.Relative)
			return nil
		}

		if err := p.seek(ctx, position); err != nil {
			return fmt.Errorf("failed seeking stream: %w", err)
		}

		return nil
	case "skip_prev":
		return p.skipPrev(ctx, req.Command.Options.AllowSeeking)
	case "skip_next":
		return p.skipNext(ctx, req.Command.Track)
	case "update_context":
		if req.Command.Context.Uri != p.state.player.ContextUri {
			p.app.log.Warnf("ignoring context update for wrong uri: %s", req.Command.Context.Uri)
			return nil
		}

		p.state.player.ContextRestrictions = req.Command.Context.Restrictions
		if p.state.player.ContextMetadata == nil {
			p.state.player.ContextMetadata = map[string]string{}
		}
		for k, v := range req.Command.Context.Metadata {
			p.state.player.ContextMetadata[k] = v
		}

		p.updateState(ctx)
		return nil
	case "set_repeating_context":
		val := req.Command.Value.(bool)
		p.setOptions(ctx, &val, nil, nil)
		return nil
	case "set_repeating_track":
		val := req.Command.Value.(bool)
		p.setOptions(ctx, nil, &val, nil)
		return nil
	case "set_shuffling_context":
		val := req.Command.Value.(bool)
		p.setOptions(ctx, nil, nil, &val)
		return nil
	case "set_options":
		p.setOptions(ctx, req.Command.RepeatingContext, req.Command.RepeatingTrack, req.Command.ShufflingContext)
		return nil
	case "set_queue":
		p.setQueue(ctx, req.Command.PrevTracks, req.Command.NextTracks)
		return nil
	case "add_to_queue":
		p.addToQueue(ctx, req.Command.Track)
		return nil
	default:
		return fmt.Errorf("unsupported player command: %s", req.Command.Endpoint)
	}
}

func (p *AppPlayer) handleDealerRequest(ctx context.Context, req *dealer.Request) error {
	switch req.MessageIdent {
	case "hm://connect-state/v1/player/command":
		return p.handlePlayerCommand(ctx, req.Payload)
	default:
		p.app.log.Warnf("unknown dealer request: %s", req.MessageIdent)
		return nil
	}
}

func (p *AppPlayer) handleApiRequest(ctx context.Context, req ApiRequest) (any, error) {
	switch req.Type {
	case ApiRequestTypeWebApi:
		data := req.Data.(ApiRequestDataWebApi)
		resp, err := p.sess.WebApi(ctx, data.Method, data.Path, data.Query, nil, nil)
		if err != nil {
			return nil, fmt.Errorf("failed to send web api request: %w", err)
		}

		defer func() { _ = resp.Body.Close() }()

		// this is the status we want to return to client not just 500
		switch resp.StatusCode {
		case 400:
			return nil, ErrBadRequest
		case 403:
			return nil, ErrForbidden
		case 404:
			return nil, ErrNotFound
		case 405:
			return nil, ErrMethodNotAllowed
		case 429:
			return nil, ErrTooManyRequests
		}

		// check for content type if not application/json
		if !strings.Contains(resp.Header.Get("Content-Type"), "application/json") {
			respBody, err := io.ReadAll(resp.Body)
			if err != nil {
				return nil, fmt.Errorf("failed to read response body: %w", err)
			}

			return respBody, nil
		}

		// decode and return json
		var respJson any
		if err = json.NewDecoder(resp.Body).Decode(&respJson); err != nil {
			return nil, fmt.Errorf("failed to decode response body: %w", err)
		}

		return respJson, nil
	case ApiRequestTypeStatus:
		resp := &ApiResponseStatus{
			Username:       p.sess.Username(),
			DeviceId:       p.app.deviceId,
			DeviceType:     p.app.deviceType.String(),
			DeviceName:     p.app.cfg.DeviceName,
			VolumeSteps:    p.app.cfg.VolumeSteps,
			Volume:         p.apiVolume(),
			RepeatContext:  p.state.player.Options.RepeatingContext,
			RepeatTrack:    p.state.player.Options.RepeatingTrack,
			ShuffleContext: p.state.player.Options.ShufflingContext,
			Stopped:        !p.state.player.IsPlaying,
			Paused:         p.state.player.IsPaused,
			Buffering:      p.state.player.IsBuffering,
			PlayOrigin:     p.state.player.PlayOrigin.FeatureIdentifier,
		}

		if p.primaryStream != nil && p.prodInfo != nil {
			resp.Track = NewApiResponseStatusTrack(p.primaryStream.Media, p.prodInfo, p.state.trackPosition())
		}

		return resp, nil
	case ApiRequestTypeResume:
		_ = p.play(ctx)
		return nil, nil
	case ApiRequestTypePause:
		_ = p.pause(ctx)
		return nil, nil
	case ApiRequestTypePlayPause:
		if p.state.player.IsPaused {
			_ = p.play(ctx)
		} else {
			_ = p.pause(ctx)
		}
		return nil, nil
	case ApiRequestTypeSeek:
		data := req.Data.(ApiRequestDataSeek)

		var position int64
		if data.Relative {
			position = p.player.PositionMs() + data.Position
		} else {
			position = data.Position
		}

		_ = p.seek(ctx, position)
		return nil, nil
	case ApiRequestTypePrev:
		_ = p.skipPrev(ctx, true)
		return nil, nil
	case ApiRequestTypeNext:
		data := req.Data.(ApiRequestDataNext)
		if data.Uri != nil {
			_ = p.skipNext(ctx, &connectpb.ContextTrack{Uri: *data.Uri})
		} else {
			_ = p.skipNext(ctx, nil)
		}
		return nil, nil
	case ApiRequestTypePlay:
		data := req.Data.(ApiRequestDataPlay)
		spotCtx, err := p.sess.Spclient().ContextResolve(ctx, data.Uri)
		if err != nil {
			return nil, fmt.Errorf("failed resolving context: %w", err)
		}

		p.state.setActive(true)
		p.state.setPaused(data.Paused)
		p.state.player.Suppressions = &connectpb.Suppressions{}
		p.state.player.PlayOrigin = &connectpb.PlayOrigin{
			FeatureIdentifier: "go-librespot",
			FeatureVersion:    librespot.VersionNumberString(),
		}

		var skipTo skipToFunc
		if len(data.SkipToUri) > 0 {
			skipToId, err := librespot.SpotifyIdFromUri(data.SkipToUri)
			if err != nil {
				p.app.log.WithError(err).Warnf("trying to skip to invalid uri: %s", data.SkipToUri)
				skipToId = nil
			}

			skipTo = func(track *connectpb.ContextTrack) bool {
				if len(track.Uri) > 0 {
					return data.SkipToUri == track.Uri
				} else if len(track.Gid) > 0 {
					return bytes.Equal(skipToId.Id(), track.Gid)
				} else {
					return false
				}
			}
		}

		if err := p.loadContext(ctx, spotCtx, skipTo, data.Paused, true); err != nil {
			return nil, fmt.Errorf("failed loading context: %w", err)
		}

		return nil, nil
	case ApiRequestTypeGetVolume:
		return &ApiResponseVolume{
			Max:   p.app.cfg.VolumeSteps,
			Value: p.apiVolume(),
		}, nil
	case ApiRequestTypeSetVolume:
		data := req.Data.(ApiRequestDataVolume)

		var volume int32
		if data.Relative {
			volume = int32(p.apiVolume())
			volume += data.Volume
			volume = max(min(volume, int32(p.app.cfg.VolumeSteps)), 0)
		} else {
			volume = data.Volume
		}

		p.updateVolume(uint32(volume) * player.MaxStateVolume / p.app.cfg.VolumeSteps)
		return nil, nil
	case ApiRequestTypeSetRepeatingContext:
		val := req.Data.(bool)
		p.setOptions(ctx, &val, nil, nil)
		return nil, nil
	case ApiRequestTypeSetRepeatingTrack:
		val := req.Data.(bool)
		p.setOptions(ctx, nil, &val, nil)
		return nil, nil
	case ApiRequestTypeSetShufflingContext:
		val := req.Data.(bool)
		p.setOptions(ctx, nil, nil, &val)
		return nil, nil
	case ApiRequestTypeAddToQueue:
		p.addToQueue(ctx, &connectpb.ContextTrack{Uri: req.Data.(string)})
		return nil, nil
	case ApiRequestTypeToken:
		accessToken, err := p.sess.Spclient().GetAccessToken(ctx, true)
		if err != nil {
			return nil, fmt.Errorf("failed getting access token: %w", err)
		}
		return &ApiResponseToken{
			Token: accessToken,
		}, nil
	default:
		return nil, fmt.Errorf("unknown request type: %s", req.Type)
	}
}

func (p *AppPlayer) Close() {
	close(p.stopCh)
	p.player.Close()
	p.sess.Close()
}

func (p *AppPlayer) Run(_ctx context.Context, apiRecv <-chan ApiRequest) {
	runCtx, cancelFn := context.WithCancel(_ctx)
	defer cancelFn()

	log.Infof("[ruslan] AppPlayer player loop begin")
	err := p.sess.Dealer().Connect(runCtx)
	if err != nil {
		p.app.log.WithError(err).Error("failed connecting to dealer")
		p.Close()
		return
	}

	apRecv := p.sess.Accesspoint().Receive(ap.PacketTypeProductInfo, ap.PacketTypeCountryCode)
	msgRecv := p.sess.Dealer().ReceiveMessage("hm://pusher/v1/connections/", "hm://connect-state/v1/")
	reqRecv := p.sess.Dealer().ReceiveRequest("hm://connect-state/v1/player/command")
	playerRecv := p.player.Receive()

	volumeTimer := time.NewTimer(time.Minute)
	volumeTimer.Stop() // don't emit a volume change event at start

loop:
	for {
		log.Debug("[ruslan] AppPlayer player loop iteration begin")

		select {
		case <-p.stopCh:
			break loop

		case pkt, lok := <-apRecv:
			if !lok {
				break
			}

			if err := p.handleAccesspointPacket(pkt.Type, pkt.Payload); err != nil {
				p.app.log.WithError(err).Warn("failed handling accesspoint packet")
			}

		case msg, lok := <-msgRecv:
			if !lok {
				break
			}

			log.Debug("[ruslan] AppPlayer player loop iteration received dealer message begin")
			if err := p.handleDealerMessage(runCtx, msg); err != nil {
				p.app.log.WithError(err).Warn("failed handling dealer message")
			}
			log.Debug("[ruslan] AppPlayer player loop iteration received dealer message end")

		case req, lok := <-reqRecv:
			if !lok {
				break
			}

			log.Debug("[ruslan] AppPlayer player loop iteration received dealer request begin")
			lreply := false
			err := p.handleDealerRequest(runCtx, req)
			if err != nil {
				p.app.log.WithError(err).Warn("failed handling dealer request")
			} else {
				p.app.log.Debugf("sending successful reply for dealer request")
				lreply = true
			}

			req.Reply(lreply)
			log.Debug("[ruslan] AppPlayer player loop iteration received dealer request end")

		case req, lok := <-apiRecv:
			if !lok {
				break
			}

			data, err := p.handleApiRequest(runCtx, req)
			req.Reply(data, err)

		case ev, lok := <-playerRecv:
			if !lok {
				break
			}

			p.handlePlayerEvent(runCtx, &ev)

		case volume := <-p.volumeUpdate:
			// Received a new volume: from Spotify Connect, from the REST API,
			// or from the system volume mixer.
			// Because these updates can be quite frequent, we have to rate
			// limit them (otherwise we get HTTP error 429: Too many requests
<<<<<<< HEAD
			// for user). Sending the new value after 1 second of no updates
			// matches the Spotify Web Player.
			p.state.device.Volume = uint32(volume * player.MaxStateVolume)
			volumeTimer.Reset(time.Second)

		case <-volumeTimer.C:
			// We've gone 1 second without update, send the new value now.
			p.volumeUpdated(runCtx)
=======
			// for user).
			p.state.device.Volume = uint32(math.Round(float64(volume * player.MaxStateVolume)))
			volumeTimer.Reset(100 * time.Millisecond)
		case <-volumeTimer.C:
			// We've gone some time without update, send the new value now.
			p.volumeUpdated(ctx)
>>>>>>> b4a9dd9c
		}

		log.Debug("[ruslan] AppPlayer player loop iteration end")
	}

	log.Debug("[ruslan] AppPlayer player loop end")
}<|MERGE_RESOLUTION|>--- conflicted
+++ resolved
@@ -97,14 +97,9 @@
 		p.updateVolume(uint32(setVolCmd.Volume))
 	} else if strings.HasPrefix(msg.Uri, "hm://connect-state/v1/connect/logout") {
 		// this should happen only with zeroconf enabled
-<<<<<<< HEAD
-		p.app.log.Debugf("requested logout out from %s", p.sess.Username())
-		p.logoutCh <- p
-=======
 		p.app.log.WithField("username", librespot.ObfuscateUsername(p.sess.Username())).
 			Debugf("requested logout out")
-		p.logout <- p
->>>>>>> b4a9dd9c
+		p.logoutCh <- p
 	} else if strings.HasPrefix(msg.Uri, "hm://connect-state/v1/cluster") {
 		var clusterUpdate connectpb.ClusterUpdate
 		if err := proto.Unmarshal(msg.Payload, &clusterUpdate); err != nil {
@@ -664,23 +659,13 @@
 			// or from the system volume mixer.
 			// Because these updates can be quite frequent, we have to rate
 			// limit them (otherwise we get HTTP error 429: Too many requests
-<<<<<<< HEAD
-			// for user). Sending the new value after 1 second of no updates
-			// matches the Spotify Web Player.
-			p.state.device.Volume = uint32(volume * player.MaxStateVolume)
-			volumeTimer.Reset(time.Second)
-
-		case <-volumeTimer.C:
-			// We've gone 1 second without update, send the new value now.
-			p.volumeUpdated(runCtx)
-=======
 			// for user).
 			p.state.device.Volume = uint32(math.Round(float64(volume * player.MaxStateVolume)))
 			volumeTimer.Reset(100 * time.Millisecond)
+
 		case <-volumeTimer.C:
 			// We've gone some time without update, send the new value now.
-			p.volumeUpdated(ctx)
->>>>>>> b4a9dd9c
+			p.volumeUpdated(runCtx)
 		}
 
 		log.Debug("[ruslan] AppPlayer player loop iteration end")
