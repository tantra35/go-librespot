--- conflicted
+++ resolved
@@ -15,11 +15,8 @@
 	metadatapb "github.com/devgianlu/go-librespot/proto/spotify/metadata"
 	"github.com/devgianlu/go-librespot/spclient"
 	"github.com/devgianlu/go-librespot/vorbis"
-<<<<<<< HEAD
+	"golang.org/x/exp/rand"
 	log "github.com/sirupsen/logrus"
-=======
-	"golang.org/x/exp/rand"
->>>>>>> b4a9dd9c
 )
 
 const (
@@ -36,10 +33,10 @@
 type Player struct {
 	log librespot.Logger
 
-	normalisationEnabled      bool
+	normalisationEnabled bool
 	normalisationUseAlbumGain bool
-	normalisationPregain      float32
-	countryCode               *string
+	normalisationPregain float32
+	countryCode          *string
 
 	sp       *spclient.Spclient
 	audioKey *audio.KeyProvider
@@ -151,15 +148,15 @@
 
 func NewPlayer(opts *Options) (*Player, error) {
 	p := &Player{
-		log:                       opts.Log,
-		sp:                        opts.Spclient,
-		audioKey:                  opts.AudioKey,
+		log:                  opts.Log,
+		sp:                   opts.Spclient,
+		audioKey:             opts.AudioKey,
 		events:                    opts.Events,
 		cdnQuarantine:             make(map[string]time.Time),
-		normalisationEnabled:      opts.NormalisationEnabled,
+		normalisationEnabled: opts.NormalisationEnabled,
 		normalisationUseAlbumGain: opts.NormalisationUseAlbumGain,
-		normalisationPregain:      opts.NormalisationPregain,
-		countryCode:               opts.CountryCode,
+		normalisationPregain: opts.NormalisationPregain,
+		countryCode:          opts.CountryCode,
 		newOutput: func(reader librespot.Float32Reader, volume float32) (output.Output, error) {
 			return output.NewOutput(&output.NewOutputOptions{
 				Log:              opts.Log,
@@ -353,12 +350,8 @@
 			p.log.Tracef("cleared closed output device")
 
 			// FIXME: this is called even if not needed, like when autoplay starts
-<<<<<<< HEAD
-			p.ev <- Event{Type: EventTypeStopped}
-
-=======
 			p.ev <- Event{Type: EventTypeStop}
->>>>>>> b4a9dd9c
+
 		case <-source.Done():
 			p.ev <- Event{Type: EventTypeNotPlaying}
 		}
@@ -514,18 +507,12 @@
 	p.events.PreStreamLoadNew(playbackId, spotId, mediaPosition)
 
 	var media *librespot.Media
-<<<<<<< HEAD
-	var file *metadata.AudioFile
+	var file *metadatapb.AudioFile
 
 	switch spotId.Type() {
 	case librespot.SpotifyIdTypeTrack:
-		trackMeta, err := p.sp.MetadataForTrack(ctx, spotId)
-=======
-	var file *metadatapb.AudioFile
-	if spotId.Type() == librespot.SpotifyIdTypeTrack {
 		var trackMeta metadatapb.Track
 		err := p.sp.ExtendedMetadataSimple(ctx, spotId, extmetadatapb.ExtensionKind_TRACK_V4, &trackMeta)
->>>>>>> b4a9dd9c
 		if err != nil {
 			return nil, fmt.Errorf("failed getting track metadata: %w", err)
 		}
@@ -551,15 +538,10 @@
 		if file == nil {
 			return nil, librespot.ErrNoSupportedFormats
 		}
-<<<<<<< HEAD
 
 	case librespot.SpotifyIdTypeEpisode:
-		episodeMeta, err := p.sp.MetadataForEpisode(ctx, spotId)
-=======
-	} else if spotId.Type() == librespot.SpotifyIdTypeEpisode {
 		var episodeMeta metadatapb.Episode
 		err := p.sp.ExtendedMetadataSimple(ctx, spotId, extmetadatapb.ExtensionKind_EPISODE_V4, &episodeMeta)
->>>>>>> b4a9dd9c
 		if err != nil {
 			return nil, fmt.Errorf("failed getting episode metadata: %w", err)
 		}
@@ -618,7 +600,7 @@
 		if p.normalisationUseAlbumGain {
 			normalisationFactor = meta.GetAlbumFactor(p.normalisationPregain)
 		} else {
-			normalisationFactor = meta.GetTrackFactor(p.normalisationPregain)
+		normalisationFactor = meta.GetTrackFactor(p.normalisationPregain)
 		}
 	} else {
 		normalisationFactor = 1
